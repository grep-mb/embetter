from embetter.error import NotInstalled

try:
    from embetter.text._sbert import SentenceEncoder
except ModuleNotFoundError:
    SentenceEncoder = NotInstalled("SentenceEncoder", "sentence-tfm")

try:
    from embetter.text._s2v import Sense2VecEncoder
except ModuleNotFoundError:
    Sense2VecEncoder = NotInstalled("Sense2VecEncoder", "sense2vec")

try:
    from embetter.text._bpemb import BytePairEncoder
except ModuleNotFoundError:
    BytePairEncoder = NotInstalled("BytePairEncoder", "bpemb")

try:
    from embetter.text._spacy import spaCyEncoder
except ModuleNotFoundError:
    spaCyEncoder = NotInstalled("spaCyEncoder", "spacy")

try:
<<<<<<< HEAD
    from embetter.text._word2vec import Word2VecEncoder
except ModuleNotFoundError:
    Word2VecEncoder = NotInstalled("Word2VecEncoder", "gensim")
=======
    from embetter.text._keras import KerasNLPEncoder
except ModuleNotFoundError:
    KerasNLPEncoder = NotInstalled("KerasNLPEncoder", "keras_nlp")
>>>>>>> f13a5d0b


__all__ = [
    "SentenceEncoder",
    "Sense2VecEncoder",
    "BytePairEncoder",
    "spaCyEncoder",
<<<<<<< HEAD
    "Word2VecEncoder",
=======
    "KerasNLPEncoder",
>>>>>>> f13a5d0b
]<|MERGE_RESOLUTION|>--- conflicted
+++ resolved
@@ -21,15 +21,13 @@
     spaCyEncoder = NotInstalled("spaCyEncoder", "spacy")
 
 try:
-<<<<<<< HEAD
     from embetter.text._word2vec import Word2VecEncoder
 except ModuleNotFoundError:
     Word2VecEncoder = NotInstalled("Word2VecEncoder", "gensim")
-=======
+
     from embetter.text._keras import KerasNLPEncoder
 except ModuleNotFoundError:
     KerasNLPEncoder = NotInstalled("KerasNLPEncoder", "keras_nlp")
->>>>>>> f13a5d0b
 
 
 __all__ = [
@@ -37,9 +35,6 @@
     "Sense2VecEncoder",
     "BytePairEncoder",
     "spaCyEncoder",
-<<<<<<< HEAD
     "Word2VecEncoder",
-=======
     "KerasNLPEncoder",
->>>>>>> f13a5d0b
 ]